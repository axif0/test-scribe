import json
import sys
from pathlib import Path
from get_forms import parse_sparql_files, extract_dump_forms 
from generate_query import generate_query
from collections import defaultdict
from scribe_data.utils import (
    lexeme_form_metadata,
    language_metadata,
    data_type_metadata,
) 

<<<<<<< HEAD
def get_all_languages():
    """Extract all languages including sublanguages."""
    languages = []
    
    for lang, lang_data in language_metadata.items():
        # Add main language if it has ISO and QID
        if "iso" in lang_data and "qid" in lang_data:
            languages.append(lang)
        
        # Add sublanguages
        if "sub_languages" in lang_data:
            for sublang, sublang_data in lang_data["sub_languages"].items():
                if "iso" in sublang_data and "qid" in sublang_data:
                    languages.append(sublang)
    
    return languages

=======
from pathlib import Path
iso_to_qid = {
    lang_data["iso"]: lang_data["qid"]
    for lang, lang_data in language_metadata.items()
    if "iso" in lang_data and "qid" in lang_data
}
 
# Add sub-languages to iso_to_qid
for lang, lang_data in language_metadata.items():
    if "sub_languages" in lang_data:
        for sub_lang, sub_lang_data in lang_data["sub_languages"].items():
            if "iso" in sub_lang_data and "qid" in sub_lang_data:
                iso_to_qid[sub_lang_data["iso"]] = sub_lang_data["qid"]

for lang, lang_data in language_metadata.items():
    if "iso" in lang_data and "qid" in lang_data:
        iso_to_qid[lang_data["iso"]] = lang_data["qid"]

print(iso_to_qid)

languages = []
for lang, lang_data in language_metadata.items():
    if "sub_languages" in lang_data:
        languages.extend(lang_data["sub_languages"].keys())
    else:
        languages.append(lang)
 
 
>>>>>>> 5d96806c
def get_missing_features(result_sparql, result_dump):
    missing_by_lang_type = defaultdict(lambda: defaultdict(list))

    # Extract all QIDs from the metadata
    all_qids = set()
    for category, items in lexeme_form_metadata.items():
        for key, value in items.items():
            all_qids.add(value["qid"])

    # Compare features for each language and data type
    for lang in result_sparql:
        if lang in result_dump:
            for dt in result_sparql[lang]:
                if dt in result_dump[lang]:
                    # Get the unique values from result_dump excluding those in result_sparql
                    sparql_values = set(tuple(item) for item in result_sparql[lang][dt])
                    dump_values = set(tuple(item) for item in result_dump[lang][dt])
                    unique_dump_values = dump_values - sparql_values

                    # Filter and store valid missing features
                    for item in unique_dump_values:
                        if all(qid in all_qids for qid in item):
                            missing_by_lang_type[lang][dt].append(list(item))
 
    return missing_by_lang_type if missing_by_lang_type else None

def main():
    if len(sys.argv) != 3:
        print("Usage: python check_missing_forms.py <dump_path> <query_dir>")
        sys.exit(1)

    dump_path = Path(sys.argv[1])
<<<<<<< HEAD
    query_dir = Path(sys.argv[2])

    if not dump_path.exists():
        print(f"Error: Dump path does not exist: {dump_path}")
        sys.exit(1)

    if not query_dir.exists():
        print(f"Error: Query directory does not exist: {query_dir}")
        sys.exit(1)

    # Get all languages including sublanguages
    languages = get_all_languages()

    print("Parsing SPARQL files...")
    result_sparql = parse_sparql_files()

    print("Extracting Wiki lexeme dump...")
=======
    result_sparql = parse_sparql_files()

    print("Extracting Wiki lexeme dump")
>>>>>>> 5d96806c
    result_dump = extract_dump_forms(
        languages=languages,
        data_types=list(data_type_metadata.keys()),
        file_path=dump_path
    )

    missing_features = get_missing_features(result_sparql, result_dump)

    try:
        print("Generated missing features:", missing_features)

        # Save the missing features to a JSON file
        with open('missing_features.json', 'w') as f:
            json.dump(missing_features, f, indent=4)
        print("Missing features data has been saved to missing_features.json")

        if missing_features:
            for language, data_types in missing_features.items():
                # Create and process one language at a time
                language_entry = defaultdict(lambda: defaultdict(list))
                language_entry[language] = data_types
                generate_query(language_entry, query_dir)

    except Exception as e:
        print(f"An error occurred: {e}")
        sys.exit(1)

if __name__ == "__main__":
    main()
            <|MERGE_RESOLUTION|>--- conflicted
+++ resolved
@@ -10,7 +10,6 @@
     data_type_metadata,
 ) 
 
-<<<<<<< HEAD
 def get_all_languages():
     """Extract all languages including sublanguages."""
     languages = []
@@ -28,36 +27,6 @@
     
     return languages
 
-=======
-from pathlib import Path
-iso_to_qid = {
-    lang_data["iso"]: lang_data["qid"]
-    for lang, lang_data in language_metadata.items()
-    if "iso" in lang_data and "qid" in lang_data
-}
- 
-# Add sub-languages to iso_to_qid
-for lang, lang_data in language_metadata.items():
-    if "sub_languages" in lang_data:
-        for sub_lang, sub_lang_data in lang_data["sub_languages"].items():
-            if "iso" in sub_lang_data and "qid" in sub_lang_data:
-                iso_to_qid[sub_lang_data["iso"]] = sub_lang_data["qid"]
-
-for lang, lang_data in language_metadata.items():
-    if "iso" in lang_data and "qid" in lang_data:
-        iso_to_qid[lang_data["iso"]] = lang_data["qid"]
-
-print(iso_to_qid)
-
-languages = []
-for lang, lang_data in language_metadata.items():
-    if "sub_languages" in lang_data:
-        languages.extend(lang_data["sub_languages"].keys())
-    else:
-        languages.append(lang)
- 
- 
->>>>>>> 5d96806c
 def get_missing_features(result_sparql, result_dump):
     missing_by_lang_type = defaultdict(lambda: defaultdict(list))
 
@@ -90,7 +59,6 @@
         sys.exit(1)
 
     dump_path = Path(sys.argv[1])
-<<<<<<< HEAD
     query_dir = Path(sys.argv[2])
 
     if not dump_path.exists():
@@ -108,12 +76,8 @@
     result_sparql = parse_sparql_files()
 
     print("Extracting Wiki lexeme dump...")
-=======
-    result_sparql = parse_sparql_files()
-
-    print("Extracting Wiki lexeme dump")
->>>>>>> 5d96806c
     result_dump = extract_dump_forms(
+        languages=languages,
         languages=languages,
         data_types=list(data_type_metadata.keys()),
         file_path=dump_path
