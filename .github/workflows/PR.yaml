--- conflicted
+++ resolved
@@ -83,22 +83,19 @@
       - name: Generate PR Body
         id: pr-body
         run: |
-<<<<<<< HEAD
           # Run the pr_body.py script with the missing features data
           PR_BODY_CONTENT=$(python src/scribe_data/check/check_missing_forms/pr_body.py missing_features.json)
-=======
-          # Run the pr_body.py script and capture its output
-          PR_BODY_CONTENT=$(python src/scribe_data/check/check_missing_forms/pr_body.py)
->>>>>>> 36a65ffa
           
           # Initialize PR body with delimiter
           {
             echo "body<<EOF"
             echo "$PR_BODY_CONTENT"
+            echo "$PR_BODY_CONTENT"
             echo "EOF"
           } >> $GITHUB_OUTPUT
 
           # Debug output
+          echo "$PR_BODY_CONTENT"
           echo "$PR_BODY_CONTENT"
 
       - name: Create Pull Request
